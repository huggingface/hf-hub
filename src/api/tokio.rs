--- conflicted
+++ resolved
@@ -728,19 +728,10 @@
         let mut f = tokio::fs::OpenOptions::new()
             .write(true)
             .open(&filename)
-<<<<<<< HEAD
-            .await?;
-        f
-            .set_len(length as u64)
-            .await?;
-        // XXX Extremely important and not obvious.
-        // Tokio::fs doesn't guarantee data is written at the end of `.await` 
-=======
             .await?;
         f.set_len(length as u64).await?;
         // XXX Extremely important and not obvious.
         // Tokio::fs doesn't guarantee data is written at the end of `.await`
->>>>>>> 8e927e82
         // boundaries. Even though we await the `set_len` it may not have been
         // committed to disk, leading to invalid rename.
         // Forcing a flush forces the data (here the truncation) to be committed to disk
