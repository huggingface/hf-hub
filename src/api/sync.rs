use super::RepoInfo;
use crate::api::sync::ApiError::InvalidHeader;
use crate::{Cache, Repo, RepoType};
use http::{StatusCode, Uri};
use indicatif::{ProgressBar, ProgressStyle};
use std::collections::HashMap;
use std::num::ParseIntError;
use std::path::{Component, Path, PathBuf};
use std::str::FromStr;
use thiserror::Error;
use ureq::{Agent, Request};

/// Current version (used in user-agent)
const VERSION: &str = env!("CARGO_PKG_VERSION");
/// Current name (used in user-agent)
const NAME: &str = env!("CARGO_PKG_NAME");

const RANGE: &str = "Range";
const CONTENT_RANGE: &str = "Content-Range";
const LOCATION: &str = "Location";
const USER_AGENT: &str = "User-Agent";
const AUTHORIZATION: &str = "Authorization";

type HeaderMap = HashMap<&'static str, String>;
type HeaderName = &'static str;

/// Simple wrapper over [`ureq::Agent`] to include default headers
#[derive(Clone, Debug)]
pub struct HeaderAgent {
    agent: Agent,
    headers: HeaderMap,
}

impl HeaderAgent {
    fn new(agent: Agent, headers: HeaderMap) -> Self {
        Self { agent, headers }
    }

    fn get(&self, url: &str) -> ureq::Request {
        let mut request = self.agent.get(url);
        for (header, value) in &self.headers {
            request = request.set(header, value);
        }
        request
    }
}

#[derive(Debug, Error)]
/// All errors the API can throw
pub enum ApiError {
    /// Api expects certain header to be present in the results to derive some information
    #[error("Header {0} is missing")]
    MissingHeader(HeaderName),

    /// The header exists, but the value is not conform to what the Api expects.
    #[error("Header {0} is invalid")]
    InvalidHeader(HeaderName),

    // /// The value cannot be used as a header during request header construction
    // #[error("Invalid header value {0}")]
    // InvalidHeaderValue(#[from] InvalidHeaderValue),

    // /// The header value is not valid utf-8
    // #[error("header value is not a string")]
    // ToStr(#[from] ToStrError),
    /// Error in the request
    #[error("request error: {0}")]
    RequestError(#[from] Box<ureq::Error>),

    /// Error parsing some range value
    #[error("Cannot parse int")]
    ParseIntError(#[from] ParseIntError),

    /// I/O Error
    #[error("I/O error {0}")]
    IoError(#[from] std::io::Error),

    /// We tried to download chunk too many times
    #[error("Too many retries: {0}")]
    TooManyRetries(Box<ApiError>),
}

/// Helper to create [`Api`] with all the options.
#[derive(Debug)]
pub struct ApiBuilder {
    endpoint: String,
    cache: Cache,
    url_template: String,
    token: Option<String>,
    progress: bool,
}

impl Default for ApiBuilder {
    fn default() -> Self {
        Self::new()
    }
}

impl ApiBuilder {
    /// Default api builder
    /// ```
    /// use hf_hub::api::sync::ApiBuilder;
    /// let api = ApiBuilder::new().build().unwrap();
    /// ```
    pub fn new() -> Self {
        let cache = Cache::default();
        Self::from_cache(cache)
    }

    /// From a given cache
    /// ```
    /// use hf_hub::{api::sync::ApiBuilder, Cache};
    /// let path = std::path::PathBuf::from("/tmp");
    /// let cache = Cache::new(path);
    /// let api = ApiBuilder::from_cache(cache).build().unwrap();
    /// ```
    pub fn from_cache(cache: Cache) -> Self {
        let token = cache.token();

        let progress = true;

        Self {
            endpoint: std::env::var("HF_ENDPOINT").unwrap_or("https://huggingface.co".into()),
            url_template: "{endpoint}/{repo_id}/resolve/{revision}/{filename}".to_string(),
            cache,
            token,
            progress,
        }
    }

    /// Wether to show a progressbar
    pub fn with_progress(mut self, progress: bool) -> Self {
        self.progress = progress;
        self
    }

    /// Changes the location of the cache directory. Defaults is `~/.cache/huggingface/`.
    pub fn with_cache_dir(mut self, cache_dir: PathBuf) -> Self {
        self.cache = Cache::new(cache_dir);
        self
    }

    /// Sets the token to be used in the API
    pub fn with_token(mut self, token: Option<String>) -> Self {
        self.token = token;
        self
    }

    fn build_headers(&self) -> HeaderMap {
        let mut headers = HeaderMap::new();
        let user_agent = format!("unkown/None; {NAME}/{VERSION}; rust/unknown");
        headers.insert(USER_AGENT, user_agent);
        if let Some(token) = &self.token {
            headers.insert(AUTHORIZATION, format!("Bearer {token}"));
        }
        headers
    }

    /// Consumes the builder and buids the final [`Api`]
    pub fn build(self) -> Result<Api, ApiError> {
        let headers = self.build_headers();

        let agent = ureq::builder().try_proxy_from_env(true).build();
        let client = HeaderAgent::new(agent, headers.clone());

        let no_redirect_agent = ureq::builder()
            .try_proxy_from_env(true)
            .redirects(0)
            .build();
        let no_redirect_client = HeaderAgent::new(no_redirect_agent, headers);

        Ok(Api {
            endpoint: self.endpoint,
            url_template: self.url_template,
            cache: self.cache,
            client,

            no_redirect_client,
            progress: self.progress,
        })
    }
}

#[derive(Debug)]
struct Metadata {
    commit_hash: String,
    etag: String,
    size: usize,
}

/// The actual Api used to interacto with the hub.
/// You can inspect repos with [`Api::info`]
/// or download files with [`Api::download`]
#[derive(Clone, Debug)]
pub struct Api {
    endpoint: String,
    url_template: String,
    cache: Cache,
    client: HeaderAgent,
    no_redirect_client: HeaderAgent,
    progress: bool,
}

fn make_relative(src: &Path, dst: &Path) -> PathBuf {
    let path = src;
    let base = dst;

    assert_eq!(
        path.is_absolute(),
        base.is_absolute(),
        "This function is made to look at absolute paths only"
    );
    let mut ita = path.components();
    let mut itb = base.components();

    loop {
        match (ita.next(), itb.next()) {
            (Some(a), Some(b)) if a == b => (),
            (some_a, _) => {
                // Ignoring b, because 1 component is the filename
                // for which we don't need to go back up for relative
                // filename to work.
                let mut new_path = PathBuf::new();
                for _ in itb {
                    new_path.push(Component::ParentDir);
                }
                if let Some(a) = some_a {
                    new_path.push(a);
                    for comp in ita {
                        new_path.push(comp);
                    }
                }
                return new_path;
            }
        }
    }
}

fn symlink_or_rename(src: &Path, dst: &Path) -> Result<(), std::io::Error> {
    if dst.exists() {
        return Ok(());
    }

    let rel_src = make_relative(src, dst);
    #[cfg(target_os = "windows")]
    {
        if std::os::windows::fs::symlink_file(rel_src, dst).is_err() {
            std::fs::rename(src, dst)?;
        }
    }

    #[cfg(target_family = "unix")]
    std::os::unix::fs::symlink(rel_src, dst)?;

    Ok(())
}

impl Api {
    /// Creates a default Api, for Api options See [`ApiBuilder`]
    pub fn new() -> Result<Self, ApiError> {
        ApiBuilder::new().build()
    }

    /// Get the underlying api client
    /// Allows for lower level access
    pub fn client(&self) -> &HeaderAgent {
        &self.client
    }

    fn metadata(&self, url: &str) -> Result<Metadata, ApiError> {
        let mut response = self
            .no_redirect_client
            .get(url)
            .set(RANGE, "bytes=0-0")
            .call()
            .map_err(Box::new)?;

        // Closure to check if status code is a redirection
        let should_redirect = |status_code: u16| {
            matches!(
                StatusCode::from_u16(status_code).unwrap(),
                StatusCode::MOVED_PERMANENTLY
                    | StatusCode::FOUND
                    | StatusCode::SEE_OTHER
                    | StatusCode::TEMPORARY_REDIRECT
                    | StatusCode::PERMANENT_REDIRECT
            )
        };

        // Follow redirects until `host.is_some()` i.e. only follow relative redirects
        // See: https://github.com/huggingface/huggingface_hub/blob/9c6af39cdce45b570f0b7f8fad2b311c96019804/src/huggingface_hub/file_download.py#L411
        let response = loop {
            // Check if redirect
            if should_redirect(response.status()) {
                // Get redirect location
                if let Some(location) = response.header("Location") {
                    // Parse location
                    let uri = Uri::from_str(location).map_err(|_| InvalidHeader("location"))?;

                    // Check if relative i.e. host is none
                    if uri.host().is_none() {
                        // Merge relative path with url
                        let mut parts = Uri::from_str(url).unwrap().into_parts();
                        parts.path_and_query = uri.into_parts().path_and_query;
                        // Final uri
                        let redirect_uri = Uri::from_parts(parts).unwrap();

                        // Follow redirect
                        response = self
                            .no_redirect_client
                            .get(&redirect_uri.to_string())
                            .set(RANGE, "bytes=0-0")
                            .call()
                            .map_err(Box::new)?;
                        continue;
                    }
                };
            }
            break response;
        };

        // let headers = response.headers();
        let header_commit = "x-repo-commit";
        let header_linked_etag = "x-linked-etag";
        let header_etag = "etag";

        let etag = match response.header(header_linked_etag) {
            Some(etag) => etag,
            None => response
                .header(header_etag)
                .ok_or(ApiError::MissingHeader(header_etag))?,
        };
        // Cleaning extra quotes
        let etag = etag.to_string().replace('"', "");
        let commit_hash = response
            .header(header_commit)
            .ok_or(ApiError::MissingHeader(header_commit))?
            .to_string();

        // The response was redirected o S3 most likely which will
        // know about the size of the file
        let status = response.status();
        let is_redirection = (300..400).contains(&status);
        let response = if is_redirection {
            self.client
                .get(response.header(LOCATION).unwrap())
                .set(RANGE, "bytes=0-0")
                .call()
                .map_err(Box::new)?
        } else {
            response
        };
        let content_range = response
            .header(CONTENT_RANGE)
            .ok_or(ApiError::MissingHeader(CONTENT_RANGE))?;

        let size = content_range
            .split('/')
            .last()
            .ok_or(ApiError::InvalidHeader(CONTENT_RANGE))?
            .parse()?;
        Ok(Metadata {
            commit_hash,
            etag,
            size,
        })
    }

    fn download_tempfile(
        &self,
        url: &str,
        progressbar: Option<ProgressBar>,
    ) -> Result<PathBuf, ApiError> {
        let filename = self.cache.temp_path();

        // Create the file and set everything properly
        let mut file = std::fs::File::create(&filename)?;

        let response = self.client.get(url).call().map_err(Box::new)?;

        let mut reader = response.into_reader();
        if let Some(p) = &progressbar {
            reader = Box::new(p.wrap_read(reader));
        }

        std::io::copy(&mut reader, &mut file)?;

        if let Some(p) = progressbar {
            p.finish();
        }
        Ok(filename)
    }

    /// Creates a new handle [`ApiRepo`] which contains operations
    /// on a particular [`Repo`]
    pub fn repo(&self, repo: Repo) -> ApiRepo {
        ApiRepo::new(self.clone(), repo)
    }

    /// Simple wrapper over
    /// ```
    /// # use hf_hub::{api::sync::Api, Repo, RepoType};
    /// # let model_id = "gpt2".to_string();
    /// let api = Api::new().unwrap();
    /// let api = api.repo(Repo::new(model_id, RepoType::Model));
    /// ```
    pub fn model(&self, model_id: String) -> ApiRepo {
        self.repo(Repo::new(model_id, RepoType::Model))
    }

    /// Simple wrapper over
    /// ```
    /// # use hf_hub::{api::sync::Api, Repo, RepoType};
    /// # let model_id = "gpt2".to_string();
    /// let api = Api::new().unwrap();
    /// let api = api.repo(Repo::new(model_id, RepoType::Dataset));
    /// ```
    pub fn dataset(&self, model_id: String) -> ApiRepo {
        self.repo(Repo::new(model_id, RepoType::Dataset))
    }

    /// Simple wrapper over
    /// ```
    /// # use hf_hub::{api::sync::Api, Repo, RepoType};
    /// # let model_id = "gpt2".to_string();
    /// let api = Api::new().unwrap();
    /// let api = api.repo(Repo::new(model_id, RepoType::Space));
    /// ```
    pub fn space(&self, model_id: String) -> ApiRepo {
        self.repo(Repo::new(model_id, RepoType::Space))
    }
}

/// Shorthand for accessing things within a particular repo
#[derive(Debug)]
pub struct ApiRepo {
    api: Api,
    repo: Repo,
}

impl ApiRepo {
    fn new(api: Api, repo: Repo) -> Self {
        Self { api, repo }
    }
}

impl ApiRepo {
    /// Get the fully qualified URL of the remote filename
    /// ```
    /// # use hf_hub::api::sync::Api;
    /// let api = Api::new().unwrap();
    /// let url = api.model("gpt2".to_string()).url("model.safetensors");
    /// let endpoint = std::env::var("HF_ENDPOINT").unwrap_or("https://huggingface.co".into());
    /// assert_eq!(url, format!("{}/gpt2/resolve/main/model.safetensors", endpoint));
    /// ```
    pub fn url(&self, filename: &str) -> String {
        let endpoint = &self.api.endpoint;
        let revision = &self.repo.url_revision();
        self.api
            .url_template
            .replace("{endpoint}", endpoint)
            .replace("{repo_id}", &self.repo.url())
            .replace("{revision}", revision)
            .replace("{filename}", filename)
    }

    /// This will attempt the fetch the file locally first, then [`Api.download`]
    /// if the file is not present.
    /// ```no_run
    /// use hf_hub::{api::sync::Api};
    /// let api = Api::new().unwrap();
    /// let local_filename = api.model("gpt2".to_string()).get("model.safetensors").unwrap();
    pub fn get(&self, filename: &str) -> Result<PathBuf, ApiError> {
        if let Some(path) = self.api.cache.repo(self.repo.clone()).get(filename) {
            Ok(path)
        } else {
            self.download(filename)
        }
    }

    /// Downloads a remote file (if not already present) into the cache directory
    /// to be used locally.
    /// This functions require internet access to verify if new versions of the file
    /// exist, even if a file is already on disk at location.
    /// ```no_run
    /// # use hf_hub::api::sync::Api;
    /// let api = Api::new().unwrap();
    /// let local_filename = api.model("gpt2".to_string()).download("model.safetensors").unwrap();
    /// ```
    pub fn download(&self, filename: &str) -> Result<PathBuf, ApiError> {
        let url = self.url(filename);
        let metadata = self.api.metadata(&url)?;

        let blob_path = self
            .api
            .cache
            .repo(self.repo.clone())
            .blob_path(&metadata.etag);
        std::fs::create_dir_all(blob_path.parent().unwrap())?;

        let progressbar = if self.api.progress {
            let progress = ProgressBar::new(metadata.size as u64);
            progress.set_style(
                ProgressStyle::with_template(
                    "{msg} [{elapsed_precise}] [{wide_bar}] {bytes}/{total_bytes} {bytes_per_sec} ({eta})",
                )
                    .unwrap(), // .progress_chars("━ "),
            );
            let maxlength = 30;
            let message = if filename.len() > maxlength {
                format!("..{}", &filename[filename.len() - maxlength..])
            } else {
                filename.to_string()
            };
            progress.set_message(message);
            Some(progress)
        } else {
            None
        };

        let tmp_filename = self.api.download_tempfile(&url, progressbar)?;

        std::fs::rename(tmp_filename, &blob_path)?;

        let mut pointer_path = self
            .api
            .cache
            .repo(self.repo.clone())
            .pointer_path(&metadata.commit_hash);
        pointer_path.push(filename);
        std::fs::create_dir_all(pointer_path.parent().unwrap()).ok();

        symlink_or_rename(&blob_path, &pointer_path)?;
        self.api
            .cache
            .repo(self.repo.clone())
            .create_ref(&metadata.commit_hash)?;

        Ok(pointer_path)
    }

    /// Get information about the Repo
    /// ```
    /// use hf_hub::{api::sync::Api};
    /// let api = Api::new().unwrap();
    /// api.model("gpt2".to_string()).info();
    /// ```
    pub fn info(&self) -> Result<RepoInfo, ApiError> {
        Ok(self.info_request().call().map_err(Box::new)?.into_json()?)
    }

    /// Get the raw [`ureq::Request`] with the url and method already set
    /// ```
    /// # use hf_hub::api::sync::Api;
    /// let api = Api::new().unwrap();
    /// api.model("gpt2".to_owned())
    ///     .info_request()
    ///     .query("blobs", "true")
    ///     .call();
    /// ```
    pub fn info_request(&self) -> Request {
        let url = format!("{}/api/{}", self.api.endpoint, self.repo.api_url());
        self.api.client.get(&url)
    }
}

#[cfg(test)]
mod tests {
    use super::*;
    use crate::api::Siblings;
    use hex_literal::hex;
    use rand::{distributions::Alphanumeric, Rng};
    use serde_json::{json, Value};
    use sha2::{Digest, Sha256};

    struct TempDir {
        path: PathBuf,
    }

    impl TempDir {
        pub fn new() -> Self {
            let s: String = rand::thread_rng()
                .sample_iter(&Alphanumeric)
                .take(7)
                .map(char::from)
                .collect();
            let mut path = std::env::temp_dir();
            path.push(s);
            std::fs::create_dir(&path).unwrap();
            Self { path }
        }
    }

    impl Drop for TempDir {
        fn drop(&mut self) {
            std::fs::remove_dir_all(&self.path).unwrap()
        }
    }

    #[test]
    fn simple() {
        let tmp = TempDir::new();
        let api = ApiBuilder::new()
            .with_progress(false)
            .with_cache_dir(tmp.path.clone())
            .build()
            .unwrap();

        let model_id = "julien-c/dummy-unknown".to_string();
        let downloaded_path = api.model(model_id.clone()).download("config.json").unwrap();
        assert!(downloaded_path.exists());
        let val = Sha256::digest(std::fs::read(&*downloaded_path).unwrap());
        assert_eq!(
            val[..],
            hex!("b908f2b7227d4d31a2105dfa31095e28d304f9bc938bfaaa57ee2cacf1f62d32")
        );

        // Make sure the file is now seeable without connection
        let cache_path = api
            .cache
            .repo(Repo::new(model_id, RepoType::Model))
            .get("config.json")
            .unwrap();
        assert_eq!(cache_path, downloaded_path);
    }

    #[test]
    fn dataset() {
        let tmp = TempDir::new();
        let api = ApiBuilder::new()
            .with_progress(false)
            .with_cache_dir(tmp.path.clone())
            .build()
            .unwrap();
        let repo = Repo::with_revision(
            "wikitext".to_string(),
            RepoType::Dataset,
            "refs/convert/parquet".to_string(),
        );
        let downloaded_path = api
            .repo(repo)
            .download("wikitext-103-v1/test/0000.parquet")
            .unwrap();
        assert!(downloaded_path.exists());
        let val = Sha256::digest(std::fs::read(&*downloaded_path).unwrap());
        assert_eq!(
            val[..],
            hex!("ABDFC9F83B1103B502924072460D4C92F277C9B49C313CEF3E48CFCF7428E125")
        );
    }

    #[test]
    fn models() {
        let tmp = TempDir::new();
        let api = ApiBuilder::new()
            .with_progress(false)
            .with_cache_dir(tmp.path.clone())
            .build()
            .unwrap();
        let repo = Repo::with_revision(
            "BAAI/bGe-reRanker-Base".to_string(),
            RepoType::Model,
            "refs/pr/5".to_string(),
        );
        let downloaded_path = api.repo(repo).download("tokenizer.json").unwrap();
        assert!(downloaded_path.exists());
        let val = Sha256::digest(std::fs::read(&*downloaded_path).unwrap());
        assert_eq!(
            val[..],
            hex!("9EB652AC4E40CC093272BBBE0F55D521CF67570060227109B5CDC20945A4489E")
        );
    }

    #[test]
    fn info() {
        let tmp = TempDir::new();
        let api = ApiBuilder::new()
            .with_progress(false)
            .with_cache_dir(tmp.path.clone())
            .build()
            .unwrap();
        let repo = Repo::with_revision(
            "wikitext".to_string(),
            RepoType::Dataset,
            "refs/convert/parquet".to_string(),
        );
        let model_info = api.repo(repo).info().unwrap();
        assert_eq!(
            model_info,
            RepoInfo {
                siblings: vec![
                    Siblings {
                        rfilename: ".gitattributes".to_string()
                    },
                    Siblings {
                        rfilename: "wikitext-103-raw-v1/test/0000.parquet".to_string()
                    },
                    Siblings {
                        rfilename: "wikitext-103-raw-v1/train/0000.parquet".to_string()
                    },
                    Siblings {
                        rfilename: "wikitext-103-raw-v1/train/0001.parquet".to_string()
                    },
                    Siblings {
                        rfilename: "wikitext-103-raw-v1/validation/0000.parquet".to_string()
                    },
                    Siblings {
                        rfilename: "wikitext-103-v1/test/0000.parquet".to_string()
                    },
                    Siblings {
                        rfilename: "wikitext-103-v1/train/0000.parquet".to_string()
                    },
                    Siblings {
                        rfilename: "wikitext-103-v1/train/0001.parquet".to_string()
                    },
                    Siblings {
                        rfilename: "wikitext-103-v1/validation/0000.parquet".to_string()
                    },
                    Siblings {
                        rfilename: "wikitext-2-raw-v1/test/0000.parquet".to_string()
                    },
                    Siblings {
                        rfilename: "wikitext-2-raw-v1/train/0000.parquet".to_string()
                    },
                    Siblings {
                        rfilename: "wikitext-2-raw-v1/validation/0000.parquet".to_string()
                    },
                    Siblings {
                        rfilename: "wikitext-2-v1/test/0000.parquet".to_string()
                    },
                    Siblings {
                        rfilename: "wikitext-2-v1/train/0000.parquet".to_string()
                    },
                    Siblings {
                        rfilename: "wikitext-2-v1/validation/0000.parquet".to_string()
                    }
                ],
<<<<<<< HEAD
                sha: "3f68cd45302c7b4b532d933e71d9e6e54b1c7d5e".to_string(),
=======
                sha: "3f68cd45302c7b4b532d933e71d9e6e54b1c7d5e".to_string()
>>>>>>> a66bdcf2
            }
        );
    }

    #[test]
    fn detailed_info() {
        let tmp = TempDir::new();
        let api = ApiBuilder::new()
            .with_progress(false)
            .with_token(None)
            .with_cache_dir(tmp.path.clone())
            .build()
            .unwrap();
        let repo = Repo::with_revision(
            "mcpotato/42-eicar-street".to_string(),
            RepoType::Model,
            "8b3861f6931c4026b0cd22b38dbc09e7668983ac".to_string(),
        );
        let blobs_info: Value = api
            .repo(repo)
            .info_request()
            .query("blobs", "true")
            .call()
            .unwrap()
            .into_json()
            .unwrap();
        assert_eq!(
            blobs_info,
            json!({
                "_id": "621ffdc136468d709f17ddb4",
                "author": "mcpotato",
                "createdAt": "2022-03-02T23:29:05.000Z",
                "disabled": false,
                "downloads": 0,
                "gated": false,
                "id": "mcpotato/42-eicar-street",
                "lastModified": "2022-11-30T19:54:16.000Z",
                "likes": 0,
                "modelId": "mcpotato/42-eicar-street",
                "private": false,
                "sha": "8b3861f6931c4026b0cd22b38dbc09e7668983ac",
                "siblings": [
                    {
                        "blobId": "6d34772f5ca361021038b404fb913ec8dc0b1a5a",
                        "rfilename": ".gitattributes",
                        "size": 1175
                    },
                    {
                        "blobId": "be98037f7c542112c15a1d2fc7e2a2427e42cb50",
                        "rfilename": "build_pickles.py",
                        "size": 304
                    },
                    {
                        "blobId": "8acd02161fff53f9df9597e377e22b04bc34feff",
                        "rfilename": "danger.dat",
                        "size": 66
                    },
                    {
                        "blobId": "86b812515e075a1ae216e1239e615a1d9e0b316e",
                        "rfilename": "eicar_test_file",
                        "size": 70
                    },
                    {
                        "blobId": "86b812515e075a1ae216e1239e615a1d9e0b316e",
                        "rfilename": "eicar_test_file_bis",
                        "size":70
                    },
                    {
                        "blobId": "cd1c6d8bde5006076655711a49feae66f07d707e",
                        "lfs": {
                            "pointerSize": 127,
                            "sha256": "f9343d7d7ec5c3d8bcced056c438fc9f1d3819e9ca3d42418a40857050e10e20",
                            "size": 22
                        },
                        "rfilename": "pytorch_model.bin",
                        "size": 22
                    },
                    {
                        "blobId": "8ab39654695136173fee29cba0193f679dfbd652",
                        "rfilename": "supposedly_safe.pkl",
                        "size": 31
                    }
                ],
                "spaces": [],
                "tags": ["pytorch", "region:us"],
            })
        );
    }
}<|MERGE_RESOLUTION|>--- conflicted
+++ resolved
@@ -735,11 +735,7 @@
                         rfilename: "wikitext-2-v1/validation/0000.parquet".to_string()
                     }
                 ],
-<<<<<<< HEAD
-                sha: "3f68cd45302c7b4b532d933e71d9e6e54b1c7d5e".to_string(),
-=======
                 sha: "3f68cd45302c7b4b532d933e71d9e6e54b1c7d5e".to_string()
->>>>>>> a66bdcf2
             }
         );
     }
